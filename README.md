# Integrated Literature Review System

This project provides an integrated system for searching academic papers on arXiv, generating literature reviews using AI, and interacting with the system through a user-friendly interface. It streamlines the research process by combining the functionality of `arxivsearcher.py`, `integrated_reviewer.py`, `reviewer_ui.py`, and `styles.py`.

## Table of Contents

- [Features](#features)
- [Project Structure and Architecture](#project-structure-and-architecture)
- [Configuration and API Providers](#configuration-and-api-providers)
- [Execution Flow](#execution-flow)
- [Installation](#installation)
- [Usage](#usage)
  - [Command-Line Interface (CLI)](#command-line-interface-cli)
  - [Streamlit UI (reviewer_ui.py)](#streamlit-ui-reviewer_uipy)
  - [Jupyter Notebook / Python API](#jupyter-notebook-python-api)
- [Dependencies](#dependencies)
- [Contributing](#contributing)
- [License](#license)
- [`styles.py`](#stylespy)
- [`reviews` Directory](#reviews-directory)

## Features

- **ArXiv Search:** Search for papers on arXiv using keywords, date ranges, and sorting options.
- **AI-Powered Review Generation:** Generate comprehensive literature reviews using various AI providers (Anthropic, OpenAI, Gemini, Deepseek, OpenRouter).
- **Streamlit User Interface:** Interactive web interface for easy access to system features.
- **PDF Downloads:** Option to download PDFs of selected papers.
- **Result Export:** Save search results and generated reviews.
- **Caching and Rate Limiting:** Improve performance and adhere to API usage policies.

## Project Structure and Architecture

- **arxivsearcher.py:** Handles the search and download of articles from arXiv with rate limiting, caching, and API request handling.
- **integrated_reviewer.py:** Coordinates the literature review process by integrating search results, analyzing articles, and synthesizing review content via multiple AI providers. Includes progress callbacks and logging for feedback.
- **reviewer_ui.py:** Implements a Streamlit-based interface for a user-friendly experience.
- **styles.py:** Provides custom CSS and UI functions to style the Streamlit interface.

## Configuration and API Providers

Before using the system, set up the following environment variables with your API keys:

- `ANTHROPIC_API_KEY`: Obtain from [Anthropic's documentation](https://docs.anthropic.com/).
- `OPENAI_API_KEY`: Obtain from [OpenAI's documentation](https://platform.openai.com/docs/overview).
- `GEMINI_API_KEY`: Obtain from [Google AI Studio documentation](https://ai.google.dev/tutorials/setup).
- `DEEPSEEK_API_KEY`: Obtain from [Deepseek's documentation](https://platform.deepseek.com/docs).
- `OPENROUTER_API_KEY`: Obtain from [OpenRouter's documentation](https://openrouter.ai/docs).

Default models for each provider are configurable:
- **Anthropic:** `claude-3-5-haiku-20241022`
- **OpenAI:** `gpt-4o`
- **Gemini:** `gemini-2.0-flash`
- **Deepseek:** `deepseek-chat`
- **OpenRouter:** `google/gemini-2.0-pro-exp-02-05:free`

Available models for OpenRouter:

- `cognitivecomputations/dolphin3.0-r1-mistral-24b:free`
- `cognitivecomputations/dolphin3.0-mistral-24b:free`
- `openai/o3-mini-high`
- `openai/o3-mini`
- `openai/chatgpt-4o-latest`
- `openai/gpt-4o-mini`
- `google/gemini-2.0-flash-001`
- `google/gemini-2.0-flash-thinking-exp:free`
- `google/gemini-2.0-flash-lite-preview-02-05:free`
- `google/gemini-2.0-pro-exp-02-05:free`
- `deepseek/deepseek-r1-distill-llama-70b:free`
- `deepseek/deepseek-r1-distill-qwen-32b`
- `deepseek/deepseek-r1:free`
- `qwen/qwen-plus`
- `qwen/qwen-max`
- `qwen/qwen-turbo`
- `mistralai/codestral-2501`
- `mistralai/mistral-small-24b-instruct-2501:free`
- `anthropic/claude-3.5-haiku-20241022:beta`
- `anthropic/claude-3.5-sonnet`
- `perplexity/sonar-reasoning`
- `perplexity/sonar`
- `perplexity/llama-3.1-sonar-large-128k-online`

## Execution Flow

The system operates in four main phases:

1.  **Search Phase:**  
    `arxivsearcher.py` performs a query on arXiv, downloading articles while applying retries, caching, and rate limiting.

2.  **Review Phase:**  
    `integrated_reviewer.py` processes the search results, using progress callbacks to provide ongoing feedback and logging events for debugging.

3.  **Synthesis Phase:**  
    The system synthesizes a full literature review using AI providers, ensuring academic rigor and a critical perspective.

4.  **Output Phase:**  
    The generated review and references are saved in the output directory (typically within the `reviews` folder).

A simplified diagram of the workflow:

```
[User Query]
     │
     ▼
[Search Phase (arxivsearcher.py)]
     │
     ▼
[Review Phase (integrated_reviewer.py)]
     │
     ▼
[Synthesis Phase (AI Providers)]
     │
     ▼
[Output (reviews)]
```

## Installation

### Prerequisites

- Python 3.7 or higher
- [pip](https://pip.pypa.io/en/stable/)

### Steps

1.  **Clone the Repository**

    ```bash
    git clone https://github.com/evandeilton/arxivsearcher.git
<<<<<<< HEAD
    cd arxivsearcher
=======
    cd findpaper
>>>>>>> 2c93da35
    ```

2.  **Create a Virtual Environment (Optional but Recommended)**

    ```bash
    python -m venv venv
    source venv/bin/activate  # On Windows: venv\Scripts\activate
    ```

    Vou te ajudar a configurar a API do OpenRouter como variável de ambiente no Windows.

Para definir uma variável de ambiente no Windows via terminal, você tem duas opções principais:

Permanente (usando o comando `setx`):

```batch
setx OPENROUTER_API_KEY "sua_chave_api_aqui" /M
```

> O parâmetro `/M` indica que a variável será criada como uma variável do sistema (para todos os usuários). Se quiser criar apenas para seu usuário, remova o `/M`.

Para verificar se a variável foi configurada corretamente:
```batch
echo %OPENROUTER_API_KEY%
```

Observações importantes:
- Após definir a variável, você precisará fechar e reabrir o terminal para que as mudanças tenham efeito
- Certifique-se de executar o terminal como administrador para usar o comando `setx` com a flag `/M`
- Mantenha sua chave API segura e nunca a compartilhe em repositórios públicos

Para remover a variável de ambiente, se necessário:
```batch
reg delete "HKLM\SYSTEM\CurrentControlSet\Control\Session Manager\Environment" /v OPENROUTER_API_KEY /f
```

3.  **Install Dependencies**

    ```bash
    pip install -r requirements.txt
    ```

## Usage

### Command-Line Interface (CLI)

#### arxivsearcher.py

Run directly from your terminal:

```bash
python arxivsearcher.py --query "deep learning" --max_results 5 --download --download_count 2 --save_csv
```

For detailed options, use:

```bash
python arxivsearcher.py --help
```

#### integrated_reviewer.py

Execute to search arXiv and generate a literature review:

```bash
python integrated_reviewer.py --query "large language models" --theme "recent advances" --max_results 10 --provider openrouter --output_lang pt-BR --download_pdfs
```

### Streamlit UI (reviewer_ui.py)

Start the web interface:

```bash
streamlit run reviewer_ui.py
```

### Jupyter Notebook / Python API

Example usage in a Jupyter Notebook:

```python
from arxivsearcher import run_arxiv_search
results_df = run_arxiv_search(query="Covid-19", max_results=10)
print(results_df)

from integrated_reviewer import IntegratedReviewSystem
system = IntegratedReviewSystem()
results_df, review_text, saved_files = system.search_and_review(
    query="Covid-19",
    theme="Sequelas da Covid-19",
    max_results=10,
    provider="openrouter",
    output_lang="pt-BR"
)
print(review_text)
```

## Dependencies

- feedparser
- pandas
- requests
- tenacity
- tqdm
- streamlit
- matplotlib
- wordcloud
- anthropic
- google-genai
- google-generativeai
- plotly
- openai

## Contributing

Contributions are welcome! Please follow standard GitHub workflows to submit issues or pull requests.

## License

This project is licensed under the [MIT License](LICENSE).

## `reviews` Directory (You can change the name. eg. `review_covid`)

The `reviews` directory stores the output of the literature review process. It contains R Markdown files (`review_*.Rmd`) with the generated literature reviews and BibTeX files (`references_*.bib`) with the corresponding bibliographic data. Each file includes a timestamp to indicate when it was generated.<|MERGE_RESOLUTION|>--- conflicted
+++ resolved
@@ -124,12 +124,8 @@
 1.  **Clone the Repository**
 
     ```bash
-    git clone https://github.com/evandeilton/arxivsearcher.git
-<<<<<<< HEAD
-    cd arxivsearcher
-=======
+    git clone https://github.com/evandeilton/findpaper.git
     cd findpaper
->>>>>>> 2c93da35
     ```
 
 2.  **Create a Virtual Environment (Optional but Recommended)**
